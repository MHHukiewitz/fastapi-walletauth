[tool.poetry]
name = "fastapi-walletauth"
version = "1.0.0-alpha.1"
description = "FastAPI extension for user authentication through signature challenges"
authors = ["mhh <mike.hukiewitz@robotter.ai>"]
readme = "README.md"
packages = [{include = "fastapi_walletauth"}]
keywords = ["FastAPI", "authentication", "signature", "wallet", "ethereum", "solana", "web3", "jwt"]
classifiers = [
    "Environment :: Web Environment",
    "License :: OSI Approved :: MIT License",
    "Operating System :: OS Independent",
    "Programming Language :: Python :: 3 :: Only",
    "Programming Language :: Python :: 3.6",
    "Programming Language :: Python :: 3.7",
    "Programming Language :: Python :: 3.8",
    "Programming Language :: Python :: 3.9",
    "Topic :: Security",
    "Typing :: Typed",
]

[tool.poetry.dependencies]
python = ">=3.7,<4.0"
fastapi = ">=0.60.1,<1.0"
pynacl = "^1.5.0"
base58 = ">=2.0.0,<3.0"
eth-account = "^0.9.0"
eth-keys = "^0.4.0"
pyjwt = "^2.8.0"
cryptography = "^41.0.3"


[tool.poetry.group.dev.dependencies]
<<<<<<< HEAD
pytest = "^7.4.0"
pytest-asyncio = "^0.21.1"
httpx = "^0.24.1"
=======
pytest-cov = "^4.1.0"
>>>>>>> 4330660d

[build-system]
requires = ["poetry-core"]
build-backend = "poetry.core.masonry.api"<|MERGE_RESOLUTION|>--- conflicted
+++ resolved
@@ -31,13 +31,10 @@
 
 
 [tool.poetry.group.dev.dependencies]
-<<<<<<< HEAD
 pytest = "^7.4.0"
 pytest-asyncio = "^0.21.1"
 httpx = "^0.24.1"
-=======
 pytest-cov = "^4.1.0"
->>>>>>> 4330660d
 
 [build-system]
 requires = ["poetry-core"]
