from dataclasses import dataclass, asdict
from os import putenv

import pytest
from .core import AuthTokenManager, SupportedChains
from nacl.signing import SigningKey
from fastapi import HTTPException
from starlette.testclient import TestClient
from .router import authorization, create_challenge, solve_challenge
from .verification import BadSignatureError
import base58

putenv("TEST_CHANNEL", "true")


@dataclass
class Message:
    chain: str
    sender: str
    type: str
    item_hash: str


@pytest.fixture
def client():
    return TestClient(authorization)


def test_create_challenge(client):
    chain = SupportedChains.Ethereum.value
    address = '0x5ce9454909639D2D17A3F753ce7d93fa0b9aB12E'

    AuthTokenManager.get_challenge(address, chain)
    response = client.post(
        "/authorization/challenge",
        params={"address": address, "chain": chain},
    )
    assert response.status_code == 200
    data = response.json()
    assert data["address"] == address
    assert data["chain"] == chain
    assert "challenge" in data
    assert "valid_til" in data


@pytest.mark.asyncio
async def test_solve_challenge(client):
    chain = SupportedChains.Solana.value
    key = SigningKey.generate()
    address = base58.b58encode(bytes(key.verify_key)).decode("utf-8")

    challenge = await create_challenge(address, chain)

<<<<<<< HEAD
    signature = "0x" + key.sign(challenge.challenge.encode()).signature.hex()
=======
    signature = base58.b58encode(key.sign(challenge.challenge.encode()).signature).decode("utf-8")
>>>>>>> b0317801

    response = client.post(
        "/authorization/solve",
        params={
            "address": address,
            "chain": chain,
            "signature": signature,
        },
    )

    assert response.status_code == 200
    data = response.json()
    assert data["address"] == address
    assert data["chain"] == chain
    assert "token" in data
    assert "valid_til" in data


def test_solve_challenge_with_forged_signature(client):
    chain = SupportedChains.Ethereum.value
    address = '0x5ce9454909639D2D17A3F753ce7d93fa0b9aB12E'

    wrong_signature = "0x" + "0" * 130
    with pytest.raises(BadSignatureError):
        AuthTokenManager.solve_challenge(address, chain, wrong_signature)
        response = client.post("/solve", params={"address": address, "chain": chain, "signature": wrong_signature})
        assert response.status_code == 403
        assert HTTPException(403, "Challenge failed")


@pytest.mark.asyncio
async def test_refresh_token(client):
    chain = SupportedChains.Solana.value
    key = SigningKey.generate()
    address = base58.b58encode(bytes(key.verify_key)).decode("utf-8")

    challenge = await create_challenge(address, chain)

    signature = base58.b58encode(key.sign(challenge.challenge.encode()).signature).decode("utf-8")

    solve_response = await solve_challenge(address, chain, signature)

    response = client.post(
        "/authorization/refresh",
        params={"token": solve_response.token},
    )

    assert response.status_code == 200
    data = response.json()
    assert data["address"] == address
    assert data["chain"] == chain
    assert data["token"] == solve_response.token
    assert "valid_til" in data

    with pytest.raises(HTTPException):
        client.post(
            "/authorization/refresh",
            params={"token": "0x" + "0" * 130},
        )

    assert HTTPException(403, "Not authorized")


@pytest.mark.asyncio
async def test_logout(client):
    chain = SupportedChains.Solana.value
    key = SigningKey.generate()
    address = base58.b58encode(bytes(key.verify_key)).decode("utf-8")

    challenge = await create_challenge(address, chain)

    signature = base58.b58encode(key.sign(challenge.challenge.encode()).signature).decode("utf-8")

    solve_response = await solve_challenge(address, chain, signature)

    response = client.post(
        "/authorization/logout",
        params={"token": solve_response.token},
    )

    assert response.status_code == 200


def test_challenge_timeout(client):
    expired_token = ""

    with pytest.raises(HTTPException):
        client.post(
            "/authorization/refresh",
            params={"token": expired_token},
        )

    assert HTTPException(403, "Token expired")<|MERGE_RESOLUTION|>--- conflicted
+++ resolved
@@ -51,11 +51,7 @@
 
     challenge = await create_challenge(address, chain)
 
-<<<<<<< HEAD
-    signature = "0x" + key.sign(challenge.challenge.encode()).signature.hex()
-=======
     signature = base58.b58encode(key.sign(challenge.challenge.encode()).signature).decode("utf-8")
->>>>>>> b0317801
 
     response = client.post(
         "/authorization/solve",
